# 🔥🕷️ Crawl4AI: Crawl Smarter, Faster, Freely. For AI.

<a href="https://trendshift.io/repositories/11716" target="_blank"><img src="https://trendshift.io/api/badge/repositories/11716" alt="unclecode%2Fcrawl4ai | Trendshift" style="width: 250px; height: 55px;" width="250" height="55"/></a>

[![GitHub Stars](https://img.shields.io/github/stars/unclecode/crawl4ai?style=social)](https://github.com/unclecode/crawl4ai/stargazers)
![PyPI - Downloads](https://img.shields.io/pypi/dm/Crawl4AI)
[![GitHub Forks](https://img.shields.io/github/forks/unclecode/crawl4ai?style=social)](https://github.com/unclecode/crawl4ai/network/members)
[![GitHub Issues](https://img.shields.io/github/issues/unclecode/crawl4ai)](https://github.com/unclecode/crawl4ai/issues)
[![GitHub Pull Requests](https://img.shields.io/github/issues-pr/unclecode/crawl4ai)](https://github.com/unclecode/crawl4ai/pulls)
[![License](https://img.shields.io/github/license/unclecode/crawl4ai)](https://github.com/unclecode/crawl4ai/blob/main/LICENSE)

Crawl4AI is the #1 trending GitHub repository, actively maintained by a vibrant community. It delivers blazing-fast, AI-ready web crawling tailored for LLMs, AI agents, and data pipelines. Open source, flexible, and built for real-time performance, Crawl4AI empowers developers with unmatched speed, precision, and deployment ease.  

<<<<<<< HEAD
## New in 0.3.743 ✨  

🚀 **Improved ManagedBrowser Configuration**: Dynamic host and port support for more flexible browser management.  
📝 **Enhanced Markdown Generation**: New generator class for better formatting and customization.  
⚡ **Fast HTML Formatting**: Significantly optimized HTML formatting in the web crawler.  
🛠️ **Utility & Sanitization Upgrades**: Improved sanitization and expanded utility functions for streamlined workflows.  
👥 **Acknowledgments**: Added contributor details and pull request acknowledgments for better transparency.  
📖 **Documentation Updates**: Clearer usage scenarios and updated guidance for better user onboarding.  
🧪 **Test Adjustments**: Refined tests to align with recent class name changes.  
=======
[✨ Check out what's new in the latest update!](#recent-updates)  

## 🧐 Why Crawl4AI?

1. **Built for LLMs**: Creates smart, concise Markdown optimized for RAG and fine-tuning applications.  
2. **Lightning Fast**: Delivers results 6x faster with real-time, cost-efficient performance.  
3. **Flexible Browser Control**: Offers session management, proxies, and custom hooks for seamless data access.  
4. **Heuristic Intelligence**: Uses advanced algorithms for efficient extraction, reducing reliance on costly models.  
5. **Open Source & Deployable**: Fully open-source with no API keys—ready for Docker and cloud integration.  
6. **Thriving Community**: Actively maintained by a vibrant community and the #1 trending GitHub repository.

## 🚀 Quick Start 

1. Install Crawl4AI:
```bash
pip install crawl4ai
```

2. Run a simple web crawl:
```python
import asyncio
from crawl4ai import AsyncWebCrawler, CacheMode

async def main():
    async with AsyncWebCrawler(verbose=True) as crawler:
        result = await crawler.arun(url="https://www.nbcnews.com/business")
        # Soone will be change to result.markdown
        print(result.markdown_v2.raw_markdown) 

if __name__ == "__main__":
    asyncio.run(main())
```

## ✨ Features 

<details>
<summary>📝 <strong>Markdown Generation</strong></summary>

- 🧹 **Clean Markdown**: Generates clean, structured Markdown with accurate formatting.
- 🎯 **Fit Markdown**: Heuristic-based filtering to remove noise and irrelevant parts for AI-friendly processing.
- 🔗 **Citations and References**: Converts page links into a numbered reference list with clean citations.
- 🛠️ **Custom Strategies**: Users can create their own Markdown generation strategies tailored to specific needs.
- 📚 **BM25 Algorithm**: Employs BM25-based filtering for extracting core information and removing irrelevant content. 
</details>

<details>
<summary>📊 <strong>Structured Data Extraction</strong></summary>

- 🤖 **LLM-Driven Extraction**: Supports all LLMs (open-source and proprietary) for structured data extraction.
- 🧱 **Chunking Strategies**: Implements chunking (topic-based, regex, sentence-level) for targeted content processing.
- 🌌 **Cosine Similarity**: Find relevant content chunks based on user queries for semantic extraction.
- 🔎 **CSS-Based Extraction**: Fast schema-based data extraction using XPath and CSS selectors.
- 🔧 **Schema Definition**: Define custom schemas for extracting structured JSON from repetitive patterns.

</details>

<details>
<summary>🌐 <strong>Browser Integration</strong></summary>

- 🖥️ **Managed Browser**: Use user-owned browsers with full control, avoiding bot detection.
- 🔄 **Remote Browser Control**: Connect to Chrome Developer Tools Protocol for remote, large-scale data extraction.
- 🔒 **Session Management**: Preserve browser states and reuse them for multi-step crawling.
- 🧩 **Proxy Support**: Seamlessly connect to proxies with authentication for secure access.
- ⚙️ **Full Browser Control**: Modify headers, cookies, user agents, and more for tailored crawling setups.
- 🌍 **Multi-Browser Support**: Compatible with Chromium, Firefox, and WebKit.

</details>

<details>
<summary>🔎 <strong>Crawling & Scraping</strong></summary>

- 🖼️ **Media Support**: Extract images, audio, videos, and responsive image formats like `srcset` and `picture`.
- 🚀 **Dynamic Crawling**: Execute JS and wait for async or sync for dynamic content extraction.
- 📸 **Screenshots**: Capture page screenshots during crawling for debugging or analysis.
- 📂 **Raw Data Crawling**: Directly process raw HTML (`raw:`) or local files (`file://`).
- 🔗 **Comprehensive Link Extraction**: Extracts internal, external links, and embedded iframe content.
- 🛠️ **Customizable Hooks**: Define hooks at every step to customize crawling behavior.
- 💾 **Caching**: Cache data for improved speed and to avoid redundant fetches.
- 📄 **Metadata Extraction**: Retrieve structured metadata from web pages.
- 📡 **IFrame Content Extraction**: Seamless extraction from embedded iframe content.

</details>

<details>
<summary>🚀 <strong>Deployment</strong></summary>

- 🐳 **Dockerized Setup**: Optimized Docker image with API server for easy deployment.
- 🔄 **API Gateway**: One-click deployment with secure token authentication for API-based workflows.
- 🌐 **Scalable Architecture**: Designed for mass-scale production and optimized server performance.
- ⚙️ **DigitalOcean Deployment**: Ready-to-deploy configurations for DigitalOcean and similar platforms.

</details>

<details>
<summary>🎯 <strong>Additional Features</strong></summary>

- 🕶️ **Stealth Mode**: Avoid bot detection by mimicking real users.
- 🏷️ **Tag-Based Content Extraction**: Refine crawling based on custom tags, headers, or metadata.
- 🔗 **Link Analysis**: Extract and analyze all links for detailed data exploration.
- 🛡️ **Error Handling**: Robust error management for seamless execution.
- 🔐 **CORS & Static Serving**: Supports filesystem-based caching and cross-origin requests.
- 📖 **Clear Documentation**: Simplified and updated guides for onboarding and advanced usage.
- 🙌 **Community Recognition**: Acknowledges contributors and pull requests for transparency.

</details>

>>>>>>> efe93a5f


## Try it Now!

✨ Play around with this [![Open In Colab](https://colab.research.google.com/assets/colab-badge.svg)](https://colab.research.google.com/drive/1SgRPrByQLzjRfwoRNq1wSGE9nYY_EE8C?usp=sharing)

✨ Visit our [Documentation Website](https://crawl4ai.com/mkdocs/)

<<<<<<< HEAD
## Features ✨

<details open>
<summary>🚀 <strong>Performance & Scalability</strong></summary>

- ⚡ **Blazing Fast Scraping**: Outperforms many paid services with cutting-edge optimization.
- 🔄 **Asynchronous Architecture**: Enhanced performance for complex multi-page crawling.
- ⚡ **Dynamic HTML Formatting**: New, fast HTML formatting for streamlined workflows.
- 🗂️ **Large Dataset Optimization**: Improved caching for handling massive content sets.

</details>

<details>
<summary>🔎 <strong>Extraction Capabilities</strong></summary>

- 🖼️ **Comprehensive Media Support**: Extracts images, audio, video, and responsive image formats like `srcset` and `picture`.
- 📚 **Advanced Content Chunking**: Topic-based, regex, sentence-level, and cosine clustering strategies.
- 🎯 **Precise Data Extraction**: Supports CSS selectors and keyword-based refinements.
- 🔗 **All-Inclusive Link Crawling**: Extracts internal and external links.
- 📝 **Markdown Generation**: Enhanced markdown generator class for custom, clean, LLM-friendly outputs.
- 🏷️ **Metadata Extraction**: Fetches metadata directly from pages.

</details>

<details>
<summary>🌐 <strong>Browser Integration</strong></summary>

- 🌍 **Multi-Browser Support**: Works with Chromium, Firefox, and WebKit.
- 🖥️ **ManagedBrowser with Dynamic Config**: Flexible host/port control for tailored setups.
- ⚙️ **Custom Browser Hooks**: Authentication, headers, and page modifications.
- 🕶️ **Stealth Mode**: Bypasses bot detection with advanced techniques.
- 📸 **Screenshots & JavaScript Execution**: Takes screenshots and executes custom JavaScript before crawling.

</details>

<details>
<summary>📁 <strong>Input/Output Flexibility</strong></summary>

- 📂 **Local & Raw HTML Crawling**: Directly processes `file://` paths and raw HTML.
- 🌐 **Custom Headers for LLM**: Tailored headers for enhanced AI interactions.
- 🛠️ **Structured Output Options**: Supports JSON, cleaned HTML, and markdown outputs.
=======

## 🚀 Speed Comparison

A test was conducted on **[NBC News - Business Section](https://www.nbcnews.com/business)** to compare Crawl4AI and Firecrawl, highlighting Crawl4AI's speed, efficiency, and advanced features.

<details open>
<summary>📊 <strong>Results Summary</strong></summary>

#### Results Summary  

| **Method**                     | **Time Taken** | **Markdown Length** | **Fit Markdown** | **Images Found** |
|--------------------------------|----------------|----------------------|-------------------|------------------|
| **Firecrawl**                  | 6.04 seconds   | 38,382 characters    | -                 | 52               |
| **Crawl4AI (Simple Crawl)**    | 1.06 seconds   | 42,027 characters    | -                 | 52               |
| **Crawl4AI (Markdown Plus)**   | 1.30 seconds   | 54,342 characters    | 11,119 characters | 52               |
| **Crawl4AI (JavaScript)**      | 1.56 seconds   | 75,869 characters    | 13,406 characters | 92               |
>>>>>>> efe93a5f

</details>

<details>
<<<<<<< HEAD
<summary>🔧 <strong>Utility & Debugging</strong></summary>

- 🛡️ **Error Handling**: Robust error management for seamless execution.
- 🔐 **Session Management**: Handles complex, multi-page interactions.
- 🧹 **Utility Functions**: Enhanced sanitization and flexible extraction helpers.
- 🕰️ **Delayed Content Loading**: Improved handling of lazy-loading and dynamic content.
=======
<summary>⚡ <strong>Key Takeaways</strong></summary>

1. **Superior Speed**: Crawl4AI processes even advanced crawls up to **6x faster** than Firecrawl, with times as low as **1.06 seconds**.  
2. **Rich Content Extraction**: Crawl4AI consistently captures more comprehensive content, producing a **Markdown Plus** output of **54,342 characters**, compared to Firecrawl's **38,382 characters**.  
3. **AI-Optimized Output**: With **Fit Markdown**, Crawl4AI removes noise to produce concise, AI-friendly outputs (**11,119–13,406 characters**) tailored for LLM workflows.  
4. **Dynamic Content Handling**: Using JavaScript execution, Crawl4AI extracted **92 images** and enriched content dynamically loaded via “Load More” buttons—unmatched by Firecrawl.  
>>>>>>> efe93a5f

</details>

<details>
<<<<<<< HEAD
<summary>🔐 <strong>Security & Accessibility</strong></summary>

- 🕵️ **Proxy Support**: Enables authenticated access for restricted pages.
- 🚪 **API Gateway**: Deploy as an API service with secure token authentication.
- 🌐 **CORS & Static Serving**: Enhanced support for filesystem-based caching and cross-origin requests.

</details>

<details>
<summary>🌟 <strong>Community & Documentation</strong></summary>

- 🙌 **Contributor Acknowledgments**: Recognition for pull requests and contributions.
- 📖 **Clear Documentation**: Simplified and updated for better onboarding and usage.

</details>

<details>
<summary>🎯 <strong>Cutting-Edge Features</strong></summary>

- 🛠️ **BM25-Based Markdown Filtering**: Extracts cleaner, context-relevant markdown.
- 📚 **LLM-Friendly Citations**: Auto-converts links to numbered citations with reference lists.
- 📡 **IFrame Content Extraction**: Comprehensive analysis for embedded content.
- 🕰️ **Flexible Content Retrieval**: Combines timing-based strategies for reliable extractions.
=======
<summary>🏁 <strong>Conclusion</strong></summary>

Crawl4AI outshines Firecrawl in speed, completeness, and flexibility. Its advanced features, including **Markdown Plus**, **Fit Markdown**, and **dynamic content handling**, make it the ideal choice for AI-ready web crawling. Whether you're targeting rich structured data or handling complex dynamic websites, Crawl4AI delivers unmatched performance and precision.

You can find the full comparison code in our repository at [docs/examples/quickstart_async.py](https://github.com/unclecode/crawl4ai/blob/main/docs/examples/quickstart_async.py).
>>>>>>> efe93a5f

</details>


<<<<<<< HEAD
## Installation 🛠️
=======
## 🛠️ Installation 🛠️
>>>>>>> efe93a5f

Crawl4AI offers flexible installation options to suit various use cases. You can install it as a Python package or use Docker.

<details>
<summary>🐍 <strong>Using pip</strong></summary>

Choose the installation option that best fits your needs:

### Basic Installation

For basic web crawling and scraping tasks:

```bash
pip install crawl4ai
```

By default, this will install the asynchronous version of Crawl4AI, using Playwright for web crawling.

👉 **Note**: When you install Crawl4AI, the setup script should automatically install and set up Playwright. However, if you encounter any Playwright-related errors, you can manually install it using one of these methods:

1. Through the command line:

   ```bash
   playwright install
   ```

2. If the above doesn't work, try this more specific command:

   ```bash
   python -m playwright install chromium
   ```

This second method has proven to be more reliable in some cases.

---

### Installation with Synchronous Version

The sync version is deprecated and will be removed in future versions. If you need the synchronous version using Selenium:

```bash
pip install crawl4ai[sync]
```

---

### Development Installation

For contributors who plan to modify the source code:

```bash
git clone https://github.com/unclecode/crawl4ai.git
cd crawl4ai
pip install -e .                    # Basic installation in editable mode
```

Install optional features:

```bash
pip install -e ".[torch]"           # With PyTorch features
pip install -e ".[transformer]"     # With Transformer features
pip install -e ".[cosine]"          # With cosine similarity features
pip install -e ".[sync]"            # With synchronous crawling (Selenium)
pip install -e ".[all]"             # Install all optional features
```

</details>

<details>
<summary>🚀 <strong>One-Click Deployment</strong></summary>

Deploy your own instance of Crawl4AI with one click:

[![DigitalOcean Referral Badge](https://web-platforms.sfo2.cdn.digitaloceanspaces.com/WWW/Badge%203.svg)](https://www.digitalocean.com/?repo=https://github.com/unclecode/crawl4ai/tree/0.3.74&refcode=a0780f1bdb3d&utm_campaign=Referral_Invite&utm_medium=Referral_Program&utm_source=badge)

> 💡 **Recommended specs**: 4GB RAM minimum. Select "professional-xs" or higher when deploying for stable operation.

The deploy will:
- Set up a Docker container with Crawl4AI
- Configure Playwright and all dependencies
- Start the FastAPI server on port `11235`
- Set up health checks and auto-deployment

</details>

<details>
<summary>🐳 <strong>Using Docker</strong></summary>

Crawl4AI is available as Docker images for easy deployment. You can either pull directly from Docker Hub (recommended) or build from the repository.

---

### Option 1: Docker Hub (Recommended)

```bash
# Pull and run from Docker Hub (choose one):
docker pull unclecode/crawl4ai:basic    # Basic crawling features
docker pull unclecode/crawl4ai:all      # Full installation (ML, LLM support)
docker pull unclecode/crawl4ai:gpu      # GPU-enabled version

# Run the container
docker run -p 11235:11235 unclecode/crawl4ai:basic  # Replace 'basic' with your chosen version

# In case you want to set platform to arm64
docker run --platform linux/arm64 -p 11235:11235 unclecode/crawl4ai:basic

# In case to allocate more shared memory for the container
docker run --shm-size=2gb -p 11235:11235 unclecode/crawl4ai:basic
```

---

### Option 2: Build from Repository

```bash
# Clone the repository
git clone https://github.com/unclecode/crawl4ai.git
cd crawl4ai

# Build the image
docker build -t crawl4ai:local \
  --build-arg INSTALL_TYPE=basic \  # Options: basic, all
  .

# In case you want to set platform to arm64
docker build -t crawl4ai:local \
  --build-arg INSTALL_TYPE=basic \  # Options: basic, all
  --platform linux/arm64 \
  .

# Run your local build
docker run -p 11235:11235 crawl4ai:local
```

---

### Quick Test

Run a quick test (works for both Docker options):

```python
import requests

# Submit a crawl job
response = requests.post(
    "http://localhost:11235/crawl",
    json={"urls": "https://example.com", "priority": 10}
)
task_id = response.json()["task_id"]

# Get results
result = requests.get(f"http://localhost:11235/task/{task_id}")
```

For advanced configuration, environment variables, and usage examples, see our [Docker Deployment Guide](https://crawl4ai.com/mkdocs/basic/docker-deployment/).

</details>


## 🔬 Advanced Usage Examples 🔬

You can check the project structure in the directory [https://github.com/unclecode/crawl4ai/docs/examples](docs/examples). Over there, you can find a variety of examples; here, some popular examples are shared.

<details>
<summary>📝 <strong>Heuristic Markdown Generation with Clean and Fit Markdown</strong></summary>

```python
import asyncio
from crawl4ai import AsyncWebCrawler, CacheMode
from crawl4ai.content_filter_strategy import BM25ContentFilter
from crawl4ai.markdown_generation_strategy import DefaultMarkdownGenerator

async def main():
    async with AsyncWebCrawler(
        headless=True,  
        verbose=True,
    ) as crawler:
        result = await crawler.arun(
            url="https://docs.micronaut.io/4.7.6/guide/",
            cache_mode=CacheMode.ENABLED,
            markdown_generator=DefaultMarkdownGenerator(
                content_filter=BM25ContentFilter(user_query=None, bm25_threshold=1.0)
            ),
        )
        print(len(result.markdown))
        print(len(result.fit_markdown))
        print(len(result.markdown_v2.fit_markdown))

if __name__ == "__main__":
    asyncio.run(main())
```

</details>

<details>
<summary>🖥️ <strong>Executing JavaScript & Extract Structured Data without LLMs</strong></summary>

```python
import asyncio
from crawl4ai import AsyncWebCrawler, CacheMode
from crawl4ai.extraction_strategy import JsonCssExtractionStrategy
import json

async def main():
    schema = {
    "name": "KidoCode Courses",
    "baseSelector": "section.charge-methodology .w-tab-content > div",
    "fields": [
        {
            "name": "section_title",
            "selector": "h3.heading-50",
            "type": "text",
        },
        {
            "name": "section_description",
            "selector": ".charge-content",
            "type": "text",
        },
        {
            "name": "course_name",
            "selector": ".text-block-93",
            "type": "text",
        },
        {
            "name": "course_description",
            "selector": ".course-content-text",
            "type": "text",
        },
        {
            "name": "course_icon",
            "selector": ".image-92",
            "type": "attribute",
            "attribute": "src"
        }
    ]
}

    extraction_strategy = JsonCssExtractionStrategy(schema, verbose=True)

    async with AsyncWebCrawler(
        headless=False,
        verbose=True
    ) as crawler:
        
        # Create the JavaScript that handles clicking multiple times
        js_click_tabs = """
        (async () => {
            const tabs = document.querySelectorAll("section.charge-methodology .tabs-menu-3 > div");
            
            for(let tab of tabs) {
                // scroll to the tab
                tab.scrollIntoView();
                tab.click();
                // Wait for content to load and animations to complete
                await new Promise(r => setTimeout(r, 500));
            }
        })();
        """     

        result = await crawler.arun(
            url="https://www.kidocode.com/degrees/technology",
            extraction_strategy=JsonCssExtractionStrategy(schema, verbose=True),
            js_code=[js_click_tabs],
            cache_mode=CacheMode.BYPASS
        )

        companies = json.loads(result.extracted_content)
        print(f"Successfully extracted {len(companies)} companies")
        print(json.dumps(companies[0], indent=2))


if __name__ == "__main__":
    asyncio.run(main())
```

</details>

<details>
<summary>📚 <strong>Extracting Structured Data with LLMs</strong></summary>

```python
import os
import asyncio
from crawl4ai import AsyncWebCrawler, CacheMode
from crawl4ai.extraction_strategy import LLMExtractionStrategy
from pydantic import BaseModel, Field

class OpenAIModelFee(BaseModel):
    model_name: str = Field(..., description="Name of the OpenAI model.")
    input_fee: str = Field(..., description="Fee for input token for the OpenAI model.")
    output_fee: str = Field(..., description="Fee for output token for the OpenAI model.")

async def main():
    async with AsyncWebCrawler(verbose=True) as crawler:
        result = await crawler.arun(
            url='https://openai.com/api/pricing/',
            word_count_threshold=1,
            extraction_strategy=LLMExtractionStrategy(
                # Here you can use any provider that Litellm library supports, for instance: ollama/qwen2
                # provider="ollama/qwen2", api_token="no-token", 
                provider="openai/gpt-4o", api_token=os.getenv('OPENAI_API_KEY'), 
                schema=OpenAIModelFee.schema(),
                extraction_type="schema",
                instruction="""From the crawled content, extract all mentioned model names along with their fees for input and output tokens. 
                Do not miss any models in the entire content. One extracted model JSON format should look like this: 
                {"model_name": "GPT-4", "input_fee": "US$10.00 / 1M tokens", "output_fee": "US$30.00 / 1M tokens"}."""
            ),            
            cache_mode=CacheMode.BYPASS,
        )
        print(result.extracted_content)

if __name__ == "__main__":
    asyncio.run(main())
```

</details>

<details>
<summary>🤖 <strong>Using You own Browswer with Custome User Profile</strong></summary>

```python
import os, sys
from pathlib import Path
import asyncio, time
from crawl4ai import AsyncWebCrawler

async def test_news_crawl():
    # Create a persistent user data directory
    user_data_dir = os.path.join(Path.home(), ".crawl4ai", "browser_profile")
    os.makedirs(user_data_dir, exist_ok=True)

    async with AsyncWebCrawler(
        verbose=True,
        headless=True,
        user_data_dir=user_data_dir,
        use_persistent_context=True,
        headers={
            "Accept": "text/html,application/xhtml+xml,application/xml;q=0.9,image/webp,*/*;q=0.8",
            "Accept-Language": "en-US,en;q=0.5",
            "Accept-Encoding": "gzip, deflate, br",
            "DNT": "1",
            "Connection": "keep-alive",
            "Upgrade-Insecure-Requests": "1",
            "Sec-Fetch-Dest": "document",
            "Sec-Fetch-Mode": "navigate",
            "Sec-Fetch-Site": "none",
            "Sec-Fetch-User": "?1",
            "Cache-Control": "max-age=0",
        }
    ) as crawler:
        url = "ADDRESS_OF_A_CHALLENGING_WEBSITE"
        
        result = await crawler.arun(
            url,
            cache_mode=CacheMode.BYPASS,
            magic=True,
        )
        
        print(f"Successfully crawled {url}")
        print(f"Content length: {len(result.markdown)}")
```

</details>


## ✨ Recent Updates   

- 🚀 **Improved ManagedBrowser Configuration**: Dynamic host and port support for more flexible browser management.  
- 📝 **Enhanced Markdown Generation**: New generator class for better formatting and customization.  
- ⚡ **Fast HTML Formatting**: Significantly optimized HTML formatting in the web crawler.  
- 🛠️ **Utility & Sanitization Upgrades**: Improved sanitization and expanded utility functions for streamlined workflows.  
- 👥 **Acknowledgments**: Added contributor details and pull request acknowledgments for better transparency.  


## 📖 Documentation & Roadmap 

For detailed documentation, including installation instructions, advanced features, and API reference, visit our [Documentation Website](https://crawl4ai.com/mkdocs/).

Moreover to check our development plans and upcoming features, check out our [Roadmap](https://github.com/unclecode/crawl4ai/blob/main/ROADMAP.md).

<details>
<summary>📈 <strong>Development TODOs</strong></summary>

- [x] 0. Graph Crawler: Smart website traversal using graph search algorithms for comprehensive nested page extraction
- [ ] 1. Question-Based Crawler: Natural language driven web discovery and content extraction
- [ ] 2. Knowledge-Optimal Crawler: Smart crawling that maximizes knowledge while minimizing data extraction
- [ ] 3. Agentic Crawler: Autonomous system for complex multi-step crawling operations
- [ ] 4. Automated Schema Generator: Convert natural language to extraction schemas
- [ ] 5. Domain-Specific Scrapers: Pre-configured extractors for common platforms (academic, e-commerce)
- [ ] 6. Web Embedding Index: Semantic search infrastructure for crawled content
- [ ] 7. Interactive Playground: Web UI for testing, comparing strategies with AI assistance
- [ ] 8. Performance Monitor: Real-time insights into crawler operations
- [ ] 9. Cloud Integration: One-click deployment solutions across cloud providers
- [ ] 10. Sponsorship Program: Structured support system with tiered benefits
- [ ] 11. Educational Content: "How to Crawl" video series and interactive tutorials

</details>

## 🤝 Contributing 

We welcome contributions from the open-source community. Check out our [contribution guidelines](https://github.com/unclecode/crawl4ai/blob/main/CONTRIBUTING.md) for more information.

## 📄 License 

Crawl4AI is released under the [Apache 2.0 License](https://github.com/unclecode/crawl4ai/blob/main/LICENSE).

## 📧 Contact 

For questions, suggestions, or feedback, feel free to reach out:

- GitHub: [unclecode](https://github.com/unclecode)
- Twitter: [@unclecode](https://twitter.com/unclecode)
- Website: [crawl4ai.com](https://crawl4ai.com)

Happy Crawling! 🕸️🚀

## 🗾 Mission

Our mission is to unlock the value of personal and enterprise data by transforming digital footprints into structured, tradeable assets. Crawl4AI empowers individuals and organizations with open-source tools to extract and structure data, fostering a shared data economy.  

We envision a future where AI is powered by real human knowledge, ensuring data creators directly benefit from their contributions. By democratizing data and enabling ethical sharing, we are laying the foundation for authentic AI advancement.

<details>
<summary>🔑 <strong>Key Opportunities</strong></summary>
 
- **Data Capitalization**: Transform digital footprints into measurable, valuable assets.  
- **Authentic AI Data**: Provide AI systems with real human insights.  
- **Shared Economy**: Create a fair data marketplace that benefits data creators.  

</details>

<details>
<summary>🚀 <strong>Development Pathway</strong></summary>

1. **Open-Source Tools**: Community-driven platforms for transparent data extraction.  
2. **Digital Asset Structuring**: Tools to organize and value digital knowledge.  
3. **Ethical Data Marketplace**: A secure, fair platform for exchanging structured data.  

For more details, see our [full mission statement](./MISSION.md).
</details>




## Star History

[![Star History Chart](https://api.star-history.com/svg?repos=unclecode/crawl4ai&type=Date)](https://star-history.com/#unclecode/crawl4ai&Date)<|MERGE_RESOLUTION|>--- conflicted
+++ resolved
@@ -11,17 +11,6 @@
 
 Crawl4AI is the #1 trending GitHub repository, actively maintained by a vibrant community. It delivers blazing-fast, AI-ready web crawling tailored for LLMs, AI agents, and data pipelines. Open source, flexible, and built for real-time performance, Crawl4AI empowers developers with unmatched speed, precision, and deployment ease.  
 
-<<<<<<< HEAD
-## New in 0.3.743 ✨  
-
-🚀 **Improved ManagedBrowser Configuration**: Dynamic host and port support for more flexible browser management.  
-📝 **Enhanced Markdown Generation**: New generator class for better formatting and customization.  
-⚡ **Fast HTML Formatting**: Significantly optimized HTML formatting in the web crawler.  
-🛠️ **Utility & Sanitization Upgrades**: Improved sanitization and expanded utility functions for streamlined workflows.  
-👥 **Acknowledgments**: Added contributor details and pull request acknowledgments for better transparency.  
-📖 **Documentation Updates**: Clearer usage scenarios and updated guidance for better user onboarding.  
-🧪 **Test Adjustments**: Refined tests to align with recent class name changes.  
-=======
 [✨ Check out what's new in the latest update!](#recent-updates)  
 
 ## 🧐 Why Crawl4AI?
@@ -128,7 +117,6 @@
 
 </details>
 
->>>>>>> efe93a5f
 
 
 ## Try it Now!
@@ -137,129 +125,35 @@
 
 ✨ Visit our [Documentation Website](https://crawl4ai.com/mkdocs/)
 
-<<<<<<< HEAD
 ## Features ✨
 
-<details open>
-<summary>🚀 <strong>Performance & Scalability</strong></summary>
-
-- ⚡ **Blazing Fast Scraping**: Outperforms many paid services with cutting-edge optimization.
-- 🔄 **Asynchronous Architecture**: Enhanced performance for complex multi-page crawling.
-- ⚡ **Dynamic HTML Formatting**: New, fast HTML formatting for streamlined workflows.
-- 🗂️ **Large Dataset Optimization**: Improved caching for handling massive content sets.
-
-</details>
-
-<details>
-<summary>🔎 <strong>Extraction Capabilities</strong></summary>
-
-- 🖼️ **Comprehensive Media Support**: Extracts images, audio, video, and responsive image formats like `srcset` and `picture`.
-- 📚 **Advanced Content Chunking**: Topic-based, regex, sentence-level, and cosine clustering strategies.
-- 🎯 **Precise Data Extraction**: Supports CSS selectors and keyword-based refinements.
-- 🔗 **All-Inclusive Link Crawling**: Extracts internal and external links.
-- 📝 **Markdown Generation**: Enhanced markdown generator class for custom, clean, LLM-friendly outputs.
-- 🏷️ **Metadata Extraction**: Fetches metadata directly from pages.
-
-</details>
-
-<details>
-<summary>🌐 <strong>Browser Integration</strong></summary>
-
-- 🌍 **Multi-Browser Support**: Works with Chromium, Firefox, and WebKit.
-- 🖥️ **ManagedBrowser with Dynamic Config**: Flexible host/port control for tailored setups.
-- ⚙️ **Custom Browser Hooks**: Authentication, headers, and page modifications.
-- 🕶️ **Stealth Mode**: Bypasses bot detection with advanced techniques.
-- 📸 **Screenshots & JavaScript Execution**: Takes screenshots and executes custom JavaScript before crawling.
-
-</details>
-
-<details>
-<summary>📁 <strong>Input/Output Flexibility</strong></summary>
-
-- 📂 **Local & Raw HTML Crawling**: Directly processes `file://` paths and raw HTML.
-- 🌐 **Custom Headers for LLM**: Tailored headers for enhanced AI interactions.
-- 🛠️ **Structured Output Options**: Supports JSON, cleaned HTML, and markdown outputs.
-=======
-
-## 🚀 Speed Comparison
-
-A test was conducted on **[NBC News - Business Section](https://www.nbcnews.com/business)** to compare Crawl4AI and Firecrawl, highlighting Crawl4AI's speed, efficiency, and advanced features.
-
-<details open>
-<summary>📊 <strong>Results Summary</strong></summary>
-
-#### Results Summary  
-
-| **Method**                     | **Time Taken** | **Markdown Length** | **Fit Markdown** | **Images Found** |
-|--------------------------------|----------------|----------------------|-------------------|------------------|
-| **Firecrawl**                  | 6.04 seconds   | 38,382 characters    | -                 | 52               |
-| **Crawl4AI (Simple Crawl)**    | 1.06 seconds   | 42,027 characters    | -                 | 52               |
-| **Crawl4AI (Markdown Plus)**   | 1.30 seconds   | 54,342 characters    | 11,119 characters | 52               |
-| **Crawl4AI (JavaScript)**      | 1.56 seconds   | 75,869 characters    | 13,406 characters | 92               |
->>>>>>> efe93a5f
-
-</details>
-
-<details>
-<<<<<<< HEAD
-<summary>🔧 <strong>Utility & Debugging</strong></summary>
-
-- 🛡️ **Error Handling**: Robust error management for seamless execution.
-- 🔐 **Session Management**: Handles complex, multi-page interactions.
-- 🧹 **Utility Functions**: Enhanced sanitization and flexible extraction helpers.
-- 🕰️ **Delayed Content Loading**: Improved handling of lazy-loading and dynamic content.
-=======
-<summary>⚡ <strong>Key Takeaways</strong></summary>
-
-1. **Superior Speed**: Crawl4AI processes even advanced crawls up to **6x faster** than Firecrawl, with times as low as **1.06 seconds**.  
-2. **Rich Content Extraction**: Crawl4AI consistently captures more comprehensive content, producing a **Markdown Plus** output of **54,342 characters**, compared to Firecrawl's **38,382 characters**.  
-3. **AI-Optimized Output**: With **Fit Markdown**, Crawl4AI removes noise to produce concise, AI-friendly outputs (**11,119–13,406 characters**) tailored for LLM workflows.  
-4. **Dynamic Content Handling**: Using JavaScript execution, Crawl4AI extracted **92 images** and enriched content dynamically loaded via “Load More” buttons—unmatched by Firecrawl.  
->>>>>>> efe93a5f
-
-</details>
-
-<details>
-<<<<<<< HEAD
-<summary>🔐 <strong>Security & Accessibility</strong></summary>
-
-- 🕵️ **Proxy Support**: Enables authenticated access for restricted pages.
-- 🚪 **API Gateway**: Deploy as an API service with secure token authentication.
-- 🌐 **CORS & Static Serving**: Enhanced support for filesystem-based caching and cross-origin requests.
-
-</details>
-
-<details>
-<summary>🌟 <strong>Community & Documentation</strong></summary>
-
-- 🙌 **Contributor Acknowledgments**: Recognition for pull requests and contributions.
-- 📖 **Clear Documentation**: Simplified and updated for better onboarding and usage.
-
-</details>
-
-<details>
-<summary>🎯 <strong>Cutting-Edge Features</strong></summary>
-
-- 🛠️ **BM25-Based Markdown Filtering**: Extracts cleaner, context-relevant markdown.
-- 📚 **LLM-Friendly Citations**: Auto-converts links to numbered citations with reference lists.
-- 📡 **IFrame Content Extraction**: Comprehensive analysis for embedded content.
-- 🕰️ **Flexible Content Retrieval**: Combines timing-based strategies for reliable extractions.
-=======
-<summary>🏁 <strong>Conclusion</strong></summary>
-
-Crawl4AI outshines Firecrawl in speed, completeness, and flexibility. Its advanced features, including **Markdown Plus**, **Fit Markdown**, and **dynamic content handling**, make it the ideal choice for AI-ready web crawling. Whether you're targeting rich structured data or handling complex dynamic websites, Crawl4AI delivers unmatched performance and precision.
-
-You can find the full comparison code in our repository at [docs/examples/quickstart_async.py](https://github.com/unclecode/crawl4ai/blob/main/docs/examples/quickstart_async.py).
->>>>>>> efe93a5f
-
-</details>
-
-
-<<<<<<< HEAD
+- 🆓 Completely free and open-source
+- 🚀 Blazing fast performance, outperforming many paid services
+- 🤖 LLM-friendly output formats (JSON, cleaned HTML, markdown)
+- 🌐 Multi-browser support (Chromium, Firefox, WebKit)
+- 🌍 Supports crawling multiple URLs simultaneously
+- 🎨 Extracts and returns all media tags (Images, Audio, and Video)
+- 🔗 Extracts all external and internal links
+- 📚 Extracts metadata from the page
+- 🔄 Custom hooks for authentication, headers, and page modifications
+- 🕵️ User-agent customization
+- 🖼️ Takes screenshots of pages with enhanced error handling
+- 📜 Executes multiple custom JavaScripts before crawling
+- 📊 Generates structured output without LLM using JsonCssExtractionStrategy
+- 📚 Various chunking strategies: topic-based, regex, sentence, and more
+- 🧠 Advanced extraction strategies: cosine clustering, LLM, and more
+- 🎯 CSS selector support for precise data extraction
+- 📝 Passes instructions/keywords to refine extraction
+- 🔒 Proxy support with authentication for enhanced access
+- 🔄 Session management for complex multi-page crawling
+- 🌐 Asynchronous architecture for improved performance
+- 🖼️ Improved image processing with lazy-loading detection
+- 🕰️ Enhanced handling of delayed content loading
+- 🔑 Custom headers support for LLM interactions
+- 🖼️ iframe content extraction for comprehensive analysis
+- ⏱️ Flexible timeout and delayed content retrieval options
+
 ## Installation 🛠️
-=======
-## 🛠️ Installation 🛠️
->>>>>>> efe93a5f
 
 Crawl4AI offers flexible installation options to suit various use cases. You can install it as a Python package or use Docker.
 

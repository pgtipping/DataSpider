# Changelog

All notable changes to Crawl4AI will be documented in this file.

The format is based on [Keep a Changelog](https://keepachangelog.com/en/1.0.0/),
and this project adheres to [Semantic Versioning](https://semver.org/spec/v2.0.0.html).

---

### Changed
Okay, here's a detailed changelog in Markdown format, generated from the provided git diff and commit history. I've focused on user-facing changes, fixes, and features, and grouped them as requested:

<<<<<<< HEAD
### Added

- **Windows Event Loop Configuration**: Introduced a utility function `configure_windows_event_loop` to resolve `NotImplementedError` for asyncio subprocesses on Windows. ([#utils.py](crawl4ai/utils.py), [#tutorials/async-webcrawler-basics.md](docs/md_v3/tutorials/async-webcrawler-basics.md))
- **`page_need_scroll` Method**: Added a method to determine if a page requires scrolling before taking actions in `AsyncPlaywrightCrawlerStrategy`. ([#async_crawler_strategy.py](crawl4ai/async_crawler_strategy.py))

### Changed

- **Version Bump**: Updated the version from `0.4.246` to `0.4.247`. ([#**version**.py](crawl4ai/__version__.py))
=======
## Version 0.4.3b2 (2025-01-21)

This release introduces several powerful new features, including robots.txt compliance, dynamic proxy support, LLM-powered schema generation, and improved documentation.

### Features

-   **Robots.txt Compliance:**
    -   Added robots.txt compliance support with efficient SQLite-based caching.
    -   New `check_robots_txt` parameter in `CrawlerRunConfig` to enable robots.txt checking before crawling a URL.
    -   Automated robots.txt checking is now integrated into `AsyncWebCrawler` with 403 status codes for blocked URLs.
    
-   **Proxy Configuration:**
    -   Added proxy configuration support to `CrawlerRunConfig`, allowing dynamic proxy settings per crawl request.
    -   Updated documentation with examples for using proxy configuration in crawl operations.

-   **LLM-Powered Schema Generation:**
    -   Introduced a new utility for automatic CSS and XPath schema generation using OpenAI or Ollama models.
    -   Added comprehensive documentation and examples for schema generation.
    -   New prompt templates optimized for HTML schema analysis.

-   **URL Redirection Tracking:**
    -   Added URL redirection tracking to capture the final URL after any redirects.
    -   The final URL is now available in the `redirected_url` field of the `AsyncCrawlResponse` object.

-   **Enhanced Streamlined Documentation:**
    -   Refactored and improved the documentation structure for clarity and ease of use.
    -   Added detailed explanations of new features and updated examples.

-   **Improved Browser Context Management:**
    -   Enhanced the management of browser contexts and added shared data support.
    -   Introduced the `shared_data` parameter in `CrawlerRunConfig` to pass data between hooks.

-   **Memory Dispatcher System:**
    -   Migrated to a memory dispatcher system with enhanced monitoring capabilities.
    -   Introduced `MemoryAdaptiveDispatcher` and `SemaphoreDispatcher` for improved resource management.
    -   Added `RateLimiter` for rate limiting support.
    -   New `CrawlerMonitor` for real-time monitoring of crawler operations.

-   **Streaming Support:**
    -   Added streaming support for processing crawled URLs as they are processed.
    -   Enabled streaming mode with the `stream` parameter in `CrawlerRunConfig`.

-   **Content Scraping Strategy:**
    -   Introduced a new `LXMLWebScrapingStrategy` for faster content scraping.
    -   Added support for selecting the scraping strategy via the `scraping_strategy` parameter in `CrawlerRunConfig`.

### Bug Fixes

-   **Browser Path Management:**
    -   Improved browser path management for consistent behavior across different environments.

-   **Memory Threshold:**
    -   Adjusted the default memory threshold to improve resource utilization.

-   **Pydantic Model Fields:**
    -   Made several model fields optional with default values to improve flexibility.

### Refactor

-   **Documentation Structure:**
    -   Reorganized documentation structure to improve navigation and readability.
    -   Updated styles and added new sections for advanced features.

-   **Scraping Mode:**
    -   Replaced the `ScrapingMode` enum with a strategy pattern for more flexible content scraping.

-   **Version Update:**
    -   Updated the version to `0.4.248`.

-   **Code Cleanup:**
    -   Removed unused files and improved type hints.
    -   Applied Ruff corrections for code quality.

-   **Updated dependencies:**
    -   Updated dependencies to their latest versions to ensure compatibility and security.

-   **Ignored certain patterns and directories:**
    -   Updated `.gitignore` and `.codeiumignore` to ignore additional patterns and directories, streamlining the development environment.

-   **Simplified Personal Story in README:**
    -   Streamlined the personal story and project vision in the `README.md` for clarity.

-   **Removed Deprecated Files:**
    -   Deleted several deprecated files and examples that are no longer relevant.

---
**Previous Releases:**

### 0.4.24x (2024-12-31)
-   **Enhanced SSL & Security**: New SSL certificate handling with custom paths and validation options for secure crawling.
-   **Smart Content Filtering**: Advanced filtering system with regex support and efficient chunking strategies.
-   **Improved JSON Extraction**: Support for complex JSONPath, JSON-CSS, and Microdata extraction.
-   **New Field Types**: Added `computed`, `conditional`, `aggregate`, and `template` field types.
-   **Performance Boost**: Optimized caching, parallel processing, and memory management.
-   **Better Error Handling**: Enhanced debugging capabilities with detailed error tracking.
-   **Security Features**: Improved input validation and safe expression evaluation.

### 0.4.247 (2025-01-06)

#### Added
- **Windows Event Loop Configuration**: Introduced a utility function `configure_windows_event_loop` to resolve `NotImplementedError` for asyncio subprocesses on Windows. ([#utils.py](crawl4ai/utils.py), [#tutorials/async-webcrawler-basics.md](docs/md_v3/tutorials/async-webcrawler-basics.md))
- **`page_need_scroll` Method**: Added a method to determine if a page requires scrolling before taking actions in `AsyncPlaywrightCrawlerStrategy`. ([#async_crawler_strategy.py](crawl4ai/async_crawler_strategy.py))

#### Changed
- **Version Bump**: Updated the version from `0.4.246` to `0.4.247`. ([#__version__.py](crawl4ai/__version__.py))
>>>>>>> dde14eba
- **Improved Scrolling Logic**: Enhanced scrolling methods in `AsyncPlaywrightCrawlerStrategy` by adding a `scroll_delay` parameter for better control. ([#async_crawler_strategy.py](crawl4ai/async_crawler_strategy.py))
- **Markdown Generation Example**: Updated the `hello_world.py` example to reflect the latest API changes and better illustrate features. ([#examples/hello_world.py](docs/examples/hello_world.py))
- **Documentation Update**:
  - Added Windows-specific instructions for handling asyncio event loops. ([#async-webcrawler-basics.md](docs/md_v3/tutorials/async-webcrawler-basics.md))

<<<<<<< HEAD
### Removed

- **Legacy Markdown Generation Code**: Removed outdated and unused code for markdown generation in `content_scraping_strategy.py`. ([#content_scraping_strategy.py](crawl4ai/content_scraping_strategy.py))

### Fixed

=======
#### Removed
- **Legacy Markdown Generation Code**: Removed outdated and unused code for markdown generation in `content_scraping_strategy.py`. ([#content_scraping_strategy.py](crawl4ai/content_scraping_strategy.py))

#### Fixed
>>>>>>> dde14eba
- **Page Closing to Prevent Memory Leaks**:

  - **Description**: Added a `finally` block to ensure pages are closed when no `session_id` is provided.
  - **Impact**: Prevents memory leaks caused by lingering pages after a crawl.
  - **File**: [`async_crawler_strategy.py`](crawl4ai/async_crawler_strategy.py)
  - **Code**:

    ```python
    finally:
        # If no session_id is given we should close the page
        if not config.session_id:
            await page.close()
    ```

- **Multiple Element Selection**: Modified `_get_elements` in `JsonCssExtractionStrategy` to return all matching elements instead of just the first one, ensuring comprehensive extraction. ([#extraction_strategy.py](crawl4ai/extraction_strategy.py))
- **Error Handling in Scrolling**: Added robust error handling to ensure scrolling proceeds safely even if a configuration is missing. ([#async_crawler_strategy.py](crawl4ai/async_crawler_strategy.py))

<<<<<<< HEAD
### Other

- **Git Ignore Update**: Added `/plans` to `.gitignore` for better development environment consistency. ([#.gitignore](.gitignore))
=======
## [0.4.267] - 2025 - 01 - 06

### Added
- **Windows Event Loop Configuration**: Introduced a utility function `configure_windows_event_loop` to resolve `NotImplementedError` for asyncio subprocesses on Windows. ([#utils.py](crawl4ai/utils.py), [#tutorials/async-webcrawler-basics.md](docs/md_v3/tutorials/async-webcrawler-basics.md))
- **`page_need_scroll` Method**: Added a method to determine if a page requires scrolling before taking actions in `AsyncPlaywrightCrawlerStrategy`. ([#async_crawler_strategy.py](crawl4ai/async_crawler_strategy.py))
>>>>>>> dde14eba

## [0.4.24] - 2024-12-31

### Added

- **Browser and SSL Handling**

  - SSL certificate validation options in extraction strategies
  - Custom certificate paths support
  - Configurable certificate validation skipping
  - Enhanced response status code handling with retry logic

- **Content Processing**

  - New content filtering system with regex support
  - Advanced chunking strategies for large content
  - Memory-efficient parallel processing
  - Configurable chunk size optimization

- **JSON Extraction**

  - Complex JSONPath expression support
  - JSON-CSS and Microdata extraction
  - RDFa parsing capabilities
  - Advanced data transformation pipeline

- **Field Types**
  - New field types: `computed`, `conditional`, `aggregate`, `template`
  - Field inheritance system
  - Reusable field definitions
  - Custom validation rules

### Changed 1

- **Performance**

  - Optimized selector compilation with caching
  - Improved HTML parsing efficiency
  - Enhanced memory management for large documents
  - Batch processing optimizations

- **Error Handling**
  - More detailed error messages and categorization
  - Enhanced debugging capabilities
  - Improved performance metrics tracking
  - Better error recovery mechanisms

### Deprecated

- Old field computation method using `eval`
- Direct browser manipulation without proper SSL handling
- Simple text-based content filtering

### Removed 1

- Legacy extraction patterns without proper error handling
- Unsafe eval-based field computation
- Direct DOM manipulation without sanitization

### Fixed 1

- Memory leaks in large document processing
- SSL certificate validation issues
- Incorrect handling of nested JSON structures
- Performance bottlenecks in parallel processing

### Security

- Improved input validation and sanitization
- Safe expression evaluation system
- Enhanced resource protection
- Rate limiting implementation

## [0.4.1] - 2024-12-08

### **File: `crawl4ai/async_crawler_strategy.py`**

#### **New Parameters and Attributes Added**

- **`text_mode` (boolean)**: Enables text-only mode, disables images, JavaScript, and GPU-related features for faster, minimal rendering.
- **`light_mode` (boolean)**: Optimizes the browser by disabling unnecessary background processes and features for efficiency.
- **`viewport_width` and `viewport_height`**: Dynamically adjusts based on `text_mode` mode (default values: 800x600 for `text_mode`, 1920x1080 otherwise).
- **`extra_args`**: Adds browser-specific flags for `text_mode` mode.
- **`adjust_viewport_to_content`**: Dynamically adjusts the viewport to the content size for accurate rendering.

#### **Browser Context Adjustments**

- Added **`viewport` adjustments**: Dynamically computed based on `text_mode` or custom configuration.
- Enhanced support for `light_mode` and `text_mode` by adding specific browser arguments to reduce resource consumption.

#### **Dynamic Content Handling**

- **Full Page Scan Feature**:
  - Scrolls through the entire page while dynamically detecting content changes.
  - Ensures scrolling stops when no new dynamic content is loaded.

#### **Session Management**

- Added **`create_session`** method:
  - Creates a new browser session and assigns a unique ID.
  - Supports persistent and non-persistent contexts with full compatibility for cookies, headers, and proxies.

#### **Improved Content Loading and Adjustment**

- **`adjust_viewport_to_content`**:
  - Automatically adjusts viewport to match content dimensions.
  - Includes scaling via Chrome DevTools Protocol (CDP).
- Enhanced content loading:
  - Waits for images to load and ensures network activity is idle before proceeding.

#### **Error Handling and Logging**

- Improved error handling and detailed logging for:
  - Viewport adjustment (`adjust_viewport_to_content`).
  - Full page scanning (`scan_full_page`).
  - Dynamic content loading.

#### **Refactoring and Cleanup**

- Removed hardcoded viewport dimensions in multiple places, replaced with dynamic values (`self.viewport_width`, `self.viewport_height`).
- Removed commented-out and unused code for better readability.
- Added default value for `delay_before_return_html` parameter.

#### **Optimizations**

- Reduced resource usage in `light_mode` by disabling unnecessary browser features such as extensions, background timers, and sync.
- Improved compatibility for different browser types (`chrome`, `firefox`, `webkit`).

---

### **File: `docs/examples/quickstart_async.py`**

#### **Schema Adjustment**

- Changed schema reference for `LLMExtractionStrategy`:
  - **Old**: `OpenAIModelFee.schema()`
  - **New**: `OpenAIModelFee.model_json_schema()`
  - This likely ensures better compatibility with the `OpenAIModelFee` class and its JSON schema.

#### **Documentation Comments Updated**

- Improved extraction instruction for schema-based LLM strategies.

---

### **New Features Added**

1. **Text-Only Mode**:
   - Focuses on minimal resource usage by disabling non-essential browser features.
2. **Light Mode**:
   - Optimizes browser for performance by disabling background tasks and unnecessary services.
3. **Full Page Scanning**:
   - Ensures the entire content of a page is crawled, including dynamic elements loaded during scrolling.
4. **Dynamic Viewport Adjustment**:
   - Automatically resizes the viewport to match content dimensions, improving compatibility and rendering accuracy.
5. **Session Management**:
   - Simplifies session handling with better support for persistent and non-persistent contexts.

---

### **Bug Fixes**

- Fixed potential viewport mismatches by ensuring consistent use of `self.viewport_width` and `self.viewport_height` throughout the code.
- Improved robustness of dynamic content loading to avoid timeouts and failed evaluations.

## [0.3.75] December 1, 2024

### PruningContentFilter

#### 1. Introduced PruningContentFilter (Dec 01, 2024) (Dec 01, 2024)

A new content filtering strategy that removes less relevant nodes based on metrics like text and link density.

**Affected Files:**

- `crawl4ai/content_filter_strategy.py`: Enhancement of content filtering capabilities.

```diff
Implemented effective pruning algorithm with comprehensive scoring.
```

- `README.md`: Improved documentation regarding new features.

```diff
Updated to include usage and explanation for the PruningContentFilter.
```

- `docs/md_v2/basic/content_filtering.md`: Expanded documentation for users.

```diff
Added detailed section explaining the PruningContentFilter.
```

#### 2. Added Unit Tests for PruningContentFilter (Dec 01, 2024) (Dec 01, 2024)

Comprehensive tests added to ensure correct functionality of PruningContentFilter

**Affected Files:**

- `tests/async/test_content_filter_prune.py`: Increased test coverage for content filtering strategies.

```diff
Created test cases for various scenarios using the PruningContentFilter.
```

### Development Updates 1

#### 3. Enhanced BM25ContentFilter tests (Dec 01, 2024) (Dec 01, 2024)

Extended testing to cover additional edge cases and performance metrics.

**Affected Files:**

- `tests/async/test_content_filter_bm25.py`: Improved reliability and performance assurance.

```diff
Added tests for new extraction scenarios including malformed HTML.
```

### Infrastructure & Documentation

#### 4. Updated Examples (Dec 01, 2024) (Dec 01, 2024)

Altered examples in documentation to promote the use of PruningContentFilter alongside existing strategies.

**Affected Files:**

- `docs/examples/quickstart_async.py`: Enhanced usability and clarity for new users.
- Revised example to illustrate usage of PruningContentFilter.

## [0.3.746] November 29, 2024

### Major Features

1. Enhanced Docker Support (Nov 29, 2024)
   - Improved GPU support in Docker images.
   - Dockerfile refactored for better platform-specific installations.
   - Introduced new Docker commands for different platforms:
     - `basic-amd64`, `all-amd64`, `gpu-amd64` for AMD64.
     - `basic-arm64`, `all-arm64`, `gpu-arm64` for ARM64.

### Infrastructure & Documentation 1

- Enhanced README.md to improve user guidance and installation instructions.
- Added installation instructions for Playwright setup in README.
- Created and updated examples in `docs/examples/quickstart_async.py` to be more useful and user-friendly.
- Updated `requirements.txt` with a new `pydantic` dependency.
- Bumped version number in `crawl4ai/__version__.py` to 0.3.746.

### Breaking Changes

- Streamlined application structure:
  - Removed static pages and related code from `main.py` which might affect existing deployments relying on static content.

### Development Updates 2

- Developed `post_install` method in `crawl4ai/install.py` to streamline post-installation setup tasks.
- Refined migration processes in `crawl4ai/migrations.py` with enhanced logging for better error visibility.
- Updated `docker-compose.yml` to support local and hub services for different architectures, enhancing build and deploy capabilities.
- Refactored example test cases in `docs/examples/docker_example.py` to facilitate comprehensive testing.

### README.md

Updated README with new docker commands and setup instructions.
Enhanced installation instructions and guidance.

### crawl4ai/install.py

Added post-install script functionality.
Introduced `post_install` method for automation of post-installation tasks.

### crawl4ai/migrations.py

Improved migration logging.
Refined migration processes and added better logging.

### docker-compose.yml

Refactored docker-compose for better service management.
Updated to define services for different platforms and versions.

### requirements.txt

Updated dependencies.
Added `pydantic` to requirements file.

### crawler/**version**.py

Updated version number.
Bumped version number to 0.3.746.

### docs/examples/quickstart_async.py

Enhanced example scripts.
Uncommented example usage in async guide for user functionality.

### main.py

Refactored code to improve maintainability.
Streamlined app structure by removing static pages code.

## [0.3.743] November 27, 2024

Enhance features and documentation

- Updated version to 0.3.743
- Improved ManagedBrowser configuration with dynamic host/port
- Implemented fast HTML formatting in web crawler
- Enhanced markdown generation with a new generator class
- Improved sanitization and utility functions
- Added contributor details and pull request acknowledgments
- Updated documentation for clearer usage scenarios
- Adjusted tests to reflect class name changes

### CONTRIBUTORS.md

Added new contributors and pull request details.
Updated community contributions and acknowledged pull requests.

### crawl4ai/**version**.py

Version update.
Bumped version to 0.3.743.

### crawl4ai/async_crawler_strategy.py

Improved ManagedBrowser configuration.
Enhanced browser initialization with configurable host and debugging port; improved hook execution.

### crawl4ai/async_webcrawler.py

Optimized HTML processing.
Implemented 'fast_format_html' for optimized HTML formatting; applied it when 'prettiify' is enabled.

### crawl4ai/content_scraping_strategy.py

Enhanced markdown generation strategy.
Updated to use DefaultMarkdownGenerator and improved markdown generation with filters option.

### crawl4ai/markdown_generation_strategy.py

Refactored markdown generation class.
Renamed DefaultMarkdownGenerationStrategy to DefaultMarkdownGenerator; added content filter handling.

### crawl4ai/utils.py

Enhanced utility functions.
Improved input sanitization and enhanced HTML formatting method.

### docs/md_v2/advanced/hooks-auth.md

Improved documentation for hooks.
Updated code examples to include cookies in crawler strategy initialization.

### tests/async/test_markdown_genertor.py

Refactored tests to match class renaming.
Updated tests to use renamed DefaultMarkdownGenerator class.

## [0.3.74] November 17, 2024

This changelog details the updates and changes introduced in Crawl4AI version 0.3.74. It's designed to inform developers about new features, modifications to existing components, removals, and other important information.

### 1. File Download Processing

- Users can now specify download folders using the `downloads_path` parameter in the `AsyncWebCrawler` constructor or the `arun` method. If not specified, downloads are saved to a "downloads" folder within the `.crawl4ai` directory.
- File download tracking is integrated into the `CrawlResult` object. Successfully downloaded files are listed in the `downloaded_files` attribute, providing their paths.
- Added `accept_downloads` parameter to the crawler strategies (defaults to `False`). If set to True you can add JS code and `wait_for` parameter for file download.

**Example:**

```python
import asyncio
import os
from pathlib import Path
from crawl4ai import AsyncWebCrawler

async def download_example():
    downloads_path = os.path.join(Path.home(), ".crawl4ai", "downloads")
    os.makedirs(downloads_path, exist_ok=True)

    async with AsyncWebCrawler(
        accept_downloads=True,
        downloads_path=downloads_path,
        verbose=True
    ) as crawler:
        result = await crawler.arun(
            url="https://www.python.org/downloads/",
            js_code="""
                const downloadLink = document.querySelector('a[href$=".exe"]');
                if (downloadLink) { downloadLink.click(); }
            """,
            wait_for=5 # To ensure download has started
        )

        if result.downloaded_files:
            print("Downloaded files:")
            for file in result.downloaded_files:
                print(f"- {file}")

asyncio.run(download_example())

```

### 2. Refined Content Filtering

- Introduced the `RelevanceContentFilter` strategy (and its implementation `BM25ContentFilter`) for extracting relevant content from web pages, replacing Fit Markdown and other content cleaning strategy. This new strategy leverages the BM25 algorithm to identify chunks of text relevant to the page's title, description, keywords, or a user-provided query.
- The `fit_markdown` flag in the content scraper is used to filter content based on title, meta description, and keywords.

**Example:**

```python
from crawl4ai import AsyncWebCrawler
from crawl4ai.content_filter_strategy import BM25ContentFilter

async def filter_content(url, query):
    async with AsyncWebCrawler() as crawler:
        content_filter = BM25ContentFilter(user_query=query)
        result = await crawler.arun(url=url, extraction_strategy=content_filter, fit_markdown=True)
        print(result.extracted_content)  # Or result.fit_markdown for the markdown version
        print(result.fit_html) # Or result.fit_html to show HTML with only the filtered content

asyncio.run(filter_content("https://en.wikipedia.org/wiki/Apple", "fruit nutrition health"))
```

### 3. Raw HTML and Local File Support

- Added support for crawling local files and raw HTML content directly.
- Use the `file://` prefix for local file paths.
- Use the `raw:` prefix for raw HTML strings.

**Example:**

```python
async def crawl_local_or_raw(crawler, content, content_type):
    prefix = "file://" if content_type == "local" else "raw:"
    url = f"{prefix}{content}"
    result = await crawler.arun(url=url)
    if result.success:
        print(f"Markdown Content from {content_type.title()} Source:")
        print(result.markdown)

# Example usage with local file and raw HTML
async def main():
    async with AsyncWebCrawler() as crawler:
        # Local File
        await crawl_local_or_raw(
            crawler, os.path.abspath('tests/async/sample_wikipedia.html'), "local"
        )
        # Raw HTML
        await crawl_raw_html(crawler, "<h1>Raw Test</h1><p>This is raw HTML.</p>")


asyncio.run(main())
```

### 4. Browser Management

- New asynchronous crawler strategy implemented using Playwright.
- `ManagedBrowser` class introduced for improved browser session handling, offering features like persistent browser sessions between requests (using `session_id` parameter) and browser process monitoring.
- Updated to tf-playwright-stealth for enhanced stealth capabilities.
- Added `use_managed_browser`, `use_persistent_context`, and `chrome_channel` parameters to AsyncPlaywrightCrawlerStrategy.

**Example:**

```python
async def browser_management_demo():
    user_data_dir = os.path.join(Path.home(), ".crawl4ai", "user-data-dir")
    os.makedirs(user_data_dir, exist_ok=True)  # Ensure directory exists
    async with AsyncWebCrawler(
        use_managed_browser=True,
        user_data_dir=user_data_dir,
        use_persistent_context=True,
        verbose=True
    ) as crawler:
        result1 = await crawler.arun(
            url="https://example.com", session_id="my_session"
        )
        result2 = await crawler.arun(
            url="https://example.com/anotherpage", session_id="my_session"
        )

asyncio.run(browser_management_demo())
```

### 5. API Server & Cache Improvements

- Added CORS support to API server.
- Implemented static file serving.
- Enhanced root redirect functionality.
- Cache database updated to store response headers and downloaded files information. It utilizes a file system approach to manage large content efficiently.
- New, more efficient caching database built using xxhash and file system approach.
- Introduced `CacheMode` enum (`ENABLED`, `DISABLED`, `READ_ONLY`, `WRITE_ONLY`, `BYPASS`) and `always_bypass_cache` parameter in AsyncWebCrawler for fine-grained cache control. This replaces `bypass_cache`, `no_cache_read`, `no_cache_write`, and `always_by_pass_cache`.

### 🗑️ Removals

- Removed deprecated: `crawl4ai/content_cleaning_strategy.py`.
- Removed internal class ContentCleaningStrategy
- Removed legacy cache control flags: `bypass_cache`, `disable_cache`, `no_cache_read`, `no_cache_write`, and `always_by_pass_cache`. These have been superseded by `cache_mode`.

### ⚙️ Other Changes

- Moved version file to `crawl4ai/__version__.py`.
- Added `crawl4ai/cache_context.py`.
- Added `crawl4ai/version_manager.py`.
- Added `crawl4ai/migrations.py`.
- Added `crawl4ai-migrate` entry point.
- Added config `NEED_MIGRATION` and `SHOW_DEPRECATION_WARNINGS`.
- API server now requires an API token for authentication, configurable with the `CRAWL4AI_API_TOKEN` environment variable. This enhances API security.
- Added synchronous crawl endpoint `/crawl_sync` for immediate result retrieval, and direct crawl endpoint `/crawl_direct` bypassing the task queue.

### ⚠️ Deprecation Notices

- The synchronous version of `WebCrawler` is being phased out. While still available via `crawl4ai[sync]`, it will eventually be removed. Transition to `AsyncWebCrawler` is strongly recommended. Boolean cache control flags in `arun` are also deprecated, migrate to using the `cache_mode` parameter. See examples in the "New Features" section above for correct usage.

### 🐛 Bug Fixes

- Resolved issue with browser context closing unexpectedly in Docker. This significantly improves stability, particularly within containerized environments.
- Fixed memory leaks associated with incorrect asynchronous cleanup by removing the `__del__` method and ensuring the browser context is closed explicitly using context managers.
- Improved error handling in `WebScrapingStrategy`. More detailed error messages and suggestions for debugging will minimize frustration when running into unexpected issues.
- Fixed issue with incorrect text parsing in specific HTML structures.

### Example of migrating to the new CacheMode

**Old way:**

```python
crawler = AsyncWebCrawler(always_by_pass_cache=True)
result = await crawler.arun(url="https://example.com", bypass_cache=True)
```

**New way:**

```python
from crawl4ai import CacheMode

crawler = AsyncWebCrawler(always_bypass_cache=True)
result = await crawler.arun(url="https://example.com", cache_mode=CacheMode.BYPASS)
```

## [0.3.74] - November 13, 2024

1. **File Download Processing** (Nov 14, 2024)

   - Added capability for users to specify download folders
   - Implemented file download tracking in crowd result object
   - Created new file: `tests/async/test_async_doanloader.py`

2. **Content Filtering Improvements** (Nov 14, 2024)

   - Introduced Relevance Content Filter as an improvement over Fit Markdown
   - Implemented BM25 algorithm for content relevance matching
   - Added new file: `crawl4ai/content_filter_strategy.py`
   - Removed deprecated: `crawl4ai/content_cleaning_strategy.py`

3. **Local File and Raw HTML Support** (Nov 13, 2024)

   - Added support for processing local files
   - Implemented raw HTML input handling in AsyncWebCrawler
   - Enhanced `crawl4ai/async_webcrawler.py` with significant performance improvements

4. **Browser Management Enhancements** (Nov 12, 2024)

   - Implemented new async crawler strategy using Playwright
   - Introduced ManagedBrowser for better browser session handling
   - Added support for persistent browser sessions
   - Updated from playwright_stealth to tf-playwright-stealth

5. **API Server Component**
   - Added CORS support
   - Implemented static file serving
   - Enhanced root redirect functionality

## [0.3.731] - November 13, 2024

### Added 2

- Support for raw HTML and local file crawling via URL prefixes ('raw:', 'file://')
- Browser process monitoring for managed browser instances
- Screenshot capability for raw HTML and local file content
- Response headers storage in cache database
- New `fit_markdown` flag for optional markdown generation

### Changed 2

- Switched HTML parser from 'html.parser' to 'lxml' for ~4x performance improvement
- Optimized BeautifulSoup text conversion and element selection
- Pre-compiled regular expressions for better performance
- Improved metadata extraction efficiency
- Response headers now stored alongside HTML in cache

### Removed 2

- `__del__` method from AsyncPlaywrightCrawlerStrategy to prevent async cleanup issues

### Fixed 2

- Issue #256: Added support for crawling raw HTML content
- Issue #253: Implemented file:// protocol handling
- Missing response headers in cached results
- Memory leaks from improper async cleanup

## [v0.3.731] - 2024-11-13 Changelog for Issue 256 Fix

- Fixed: Browser context unexpectedly closing in Docker environment during crawl operations.
- Removed: **del** method from AsyncPlaywrightCrawlerStrategy to prevent unreliable asynchronous cleanup, ensuring - browser context is closed explicitly within context managers.
- Added: Monitoring for ManagedBrowser subprocess to detect and log unexpected terminations.
- Updated: Dockerfile configurations to expose debugging port (9222) and allocate additional shared memory for improved browser stability.
- Improved: Error handling and resource cleanup processes for browser lifecycle management within the Docker environment.

## [v0.3.73] - 2024-11-05

### Major Features 1

- **New Doctor Feature**

  - Added comprehensive system diagnostics tool
  - Available through package hub and CLI
  - Provides automated troubleshooting and system health checks
  - Includes detailed reporting of configuration issues

- **Dockerized API Server**

  - Released complete Docker implementation for API server
  - Added comprehensive documentation for Docker deployment
  - Implemented container communication protocols
  - Added environment configuration guides

- **Managed Browser Integration**

  - Added support for user-controlled browser instances
  - Implemented `ManagedBrowser` class for better browser lifecycle management
  - Added ability to connect to existing Chrome DevTools Protocol (CDP) endpoints
  - Introduced user data directory support for persistent browser profiles

- **Enhanced HTML Processing**
  - Added HTML tag preservation feature during markdown conversion
  - Introduced configurable tag preservation system
  - Improved pre-tag and code block handling
  - Added support for nested preserved tags with attribute retention

### Improvements

- **Browser Handling**

  - Added flag to ignore body visibility for problematic pages
  - Improved browser process cleanup and management
  - Enhanced temporary directory handling for browser profiles
  - Added configurable browser launch arguments

- **Database Management**

  - Implemented connection pooling for better performance
  - Added retry logic for database operations
  - Improved error handling and logging
  - Enhanced cleanup procedures for database connections

- **Resource Management**
  - Added memory and CPU monitoring
  - Implemented dynamic task slot allocation based on system resources
  - Added configurable cleanup intervals

### Technical Improvements

- **Code Structure**
  - Moved version management to dedicated \_version.py file
  - Improved error handling throughout the codebase
  - Enhanced logging system with better error reporting
  - Reorganized core components for better maintainability

### Bug Fixes

- Fixed issues with browser process termination
- Improved handling of connection timeouts
- Enhanced error recovery in database operations
- Fixed memory leaks in long-running processes

### Dependencies

- Updated Playwright to v1.47
- Updated core dependencies with more flexible version constraints
- Added new development dependencies for testing

### Breaking Changes 1

- Changed default browser handling behavior
- Modified database connection management approach
- Updated API response structure for better consistency

### Migration Guide 1

When upgrading to v0.3.73, be aware of the following changes:

1. Docker Deployment:

   - Review Docker documentation for new deployment options
   - Update environment configurations as needed
   - Check container communication settings

2. If using custom browser management:

   - Update browser initialization code to use new ManagedBrowser class
   - Review browser cleanup procedures

3. For database operations:

   - Check custom database queries for compatibility with new connection pooling
   - Update error handling to work with new retry logic

4. Using the Doctor:
   - Run doctor command for system diagnostics: `crawl4ai doctor`
   - Review generated reports for potential issues
   - Follow recommended fixes for any identified problems

## [v0.3.73] - 2024-11-04

This commit introduces several key enhancements, including improved error handling and robust database operations in `async_database.py`, which now features a connection pool and retry logic for better reliability. Updates to the README.md provide clearer instructions and a better user experience with links to documentation sections. The `.gitignore` file has been refined to include additional directories, while the async web crawler now utilizes a managed browser for more efficient crawling. Furthermore, multiple dependency updates and introduction of the `CustomHTML2Text` class enhance text extraction capabilities.

## [v0.3.73] - 2024-10-24

### Added 3

- preserve_tags: Added support for preserving specific HTML tags during markdown conversion.
- Smart overlay removal system in AsyncPlaywrightCrawlerStrategy:
  - Automatic removal of popups, modals, and cookie notices
  - Detection and removal of fixed/sticky position elements
  - Cleaning of empty block elements
  - Configurable via `remove_overlay_elements` parameter
- Enhanced screenshot capabilities:
  - Added `screenshot_wait_for` parameter to control timing
  - Improved screenshot handling with existing page context
  - Better error handling with fallback error images
- New URL normalization utilities:
  - `normalize_url` function for consistent URL formatting
  - `is_external_url` function for better link classification
- Custom base directory support for cache storage:
  - New `base_directory` parameter in AsyncWebCrawler
  - Allows specifying alternative locations for `.crawl4ai` folder

### Enhanced

- Link handling improvements:
  - Better duplicate link detection
  - Enhanced internal/external link classification
  - Improved handling of special URL protocols
  - Support for anchor links and protocol-relative URLs
- Configuration refinements:
  - Streamlined social media domain list
  - More focused external content filtering
- LLM extraction strategy:
  - Added support for separate API base URL via `api_base` parameter
  - Better handling of base URLs in configuration

### Fixed 3

- Screenshot functionality:
  - Resolved issues with screenshot timing and context
  - Improved error handling and recovery
- Link processing:
  - Fixed URL normalization edge cases
  - Better handling of invalid URLs
  - Improved error messages for link processing failures

### Developer Notes

- The overlay removal system uses advanced JavaScript injection for better compatibility
- URL normalization handles special cases like mailto:, tel:, and protocol-relative URLs
- Screenshot system now reuses existing page context for better performance
- Link processing maintains separate dictionaries for internal and external links to ensure uniqueness

## [v0.3.72] - 2024-10-22

### Added 4

- New `ContentCleaningStrategy` class:
  - Smart content extraction based on text density and element scoring
  - Automatic removal of boilerplate content
  - DOM tree analysis for better content identification
  - Configurable thresholds for content detection
- Advanced proxy support:
  - Added `proxy_config` option for authenticated proxy connections
  - Support for username/password in proxy configuration
- New content output formats:
  - `fit_markdown`: Optimized markdown output with main content focus
  - `fit_html`: Clean HTML with only essential content

### Enhanced 2

- Image source detection:
  - Support for multiple image source attributes (`src`, `data-src`, `srcset`, etc.)
  - Automatic fallback through potential source attributes
  - Smart handling of srcset attribute
- External content handling:
  - Made external link exclusion optional (disabled by default)
  - Improved detection and handling of social media links
  - Better control over external image filtering

### Fixed 4

- Image extraction reliability with multiple source attribute checks
- External link and image handling logic for better accuracy

### Developer Notes 2

- The new `ContentCleaningStrategy` uses configurable thresholds for customization
- Proxy configuration now supports more complex authentication scenarios
- Content extraction process now provides both regular and optimized outputs

## [v0.3.72] - 2024-10-20

### Fixed

- Added support for parsing Base64 encoded images in WebScrapingStrategy

### Added

- Forked and integrated a customized version of the html2text library for more control over Markdown generation
- New configuration options for controlling external content:
  - Ability to exclude all external links
  - Option to specify domains to exclude (default includes major social media platforms)
  - Control over excluding external images

### Changed

- Improved Markdown generation process:
  - Added fine-grained control over character escaping in Markdown output
  - Enhanced handling of code blocks and pre-formatted text
- Updated `AsyncPlaywrightCrawlerStrategy.close()` method to use a shorter sleep time (0.5 seconds instead of 500)
- Enhanced flexibility in `CosineStrategy` with a more generic `load_HF_embedding_model` function

### Improved

- Optimized content scraping and processing for better efficiency
- Enhanced error handling and logging in various components

### Developer Notes

- The customized html2text library is now located within the crawl4ai package
- New configuration options are available in the `config.py` file for external content handling
- The `WebScrapingStrategy` class has been updated to accommodate new external content exclusion options

## [v0.3.71] - 2024-10-19

### Added

- New chunking strategies:
  - `OverlappingWindowChunking`: Allows for overlapping chunks of text, useful for maintaining context between chunks.
  - Enhanced `SlidingWindowChunking`: Improved to handle edge cases and last chunks more effectively.

### Changed

- Updated `CHUNK_TOKEN_THRESHOLD` in config to 2048 tokens (2^11) for better compatibility with most LLM models.
- Improved `AsyncPlaywrightCrawlerStrategy.close()` method to use a shorter sleep time (0.5 seconds instead of 500), significantly reducing wait time when closing the crawler.
- Enhanced flexibility in `CosineStrategy`:
  - Now uses a more generic `load_HF_embedding_model` function, allowing for easier swapping of embedding models.
- Updated `JsonCssExtractionStrategy` and `JsonXPathExtractionStrategy` for better JSON-based extraction.

### Fixed

- Addressed potential issues with the sliding window chunking strategy to ensure all text is properly chunked.

### Developer Notes

- Added more comprehensive docstrings to chunking strategies for better code documentation.
- Removed hardcoded device setting in `CosineStrategy`, now using the automatically detected device.
- Added a new example in `quickstart_async.py` for generating a knowledge graph from crawled content.

These updates aim to provide more flexibility in text processing, improve performance, and enhance the overall capabilities of the crawl4ai library. The new chunking strategies, in particular, offer more options for handling large texts in various scenarios.

## [v0.3.71] - 2024-10-18

### Changes

1. **Version Update**:

   - Updated version number from 0.3.7 to 0.3.71.

2. **Crawler Enhancements**:

   - Added `sleep_on_close` option to AsyncPlaywrightCrawlerStrategy for delayed browser closure.
   - Improved context creation with additional options:
     - Enabled `accept_downloads` and `java_script_enabled`.
     - Added a cookie to enable cookies by default.

3. **Error Handling Improvements**:

   - Enhanced error messages in AsyncWebCrawler's `arun` method.
   - Updated error reporting format for better visibility and consistency.

4. **Performance Optimization**:
   - Commented out automatic page and context closure in `crawl` method to potentially improve performance in certain scenarios.

### Documentation

- Updated quickstart notebook:
  - Changed installation command to use the released package instead of GitHub repository.
  - Updated kernel display name.

### Developer Notes

- Minor code refactoring and cleanup.

## [v0.3.7] - 2024-10-17

### New Features

1. **Enhanced Browser Stealth**:

   - Implemented `playwright_stealth` for improved bot detection avoidance.
   - Added `StealthConfig` for fine-tuned control over stealth parameters.

2. **User Simulation**:

   - New `simulate_user` option to mimic human-like interactions (mouse movements, clicks, keyboard presses).

3. **Navigator Override**:

   - Added `override_navigator` option to modify navigator properties, further improving bot detection evasion.

4. **Improved iframe Handling**:

   - New `process_iframes` parameter to extract and integrate iframe content into the main page.

5. **Flexible Browser Selection**:

   - Support for choosing between Chromium, Firefox, and WebKit browsers.

6. **Include Links in Markdown**:
   - Added support for including links in Markdown content, by definin g a new flag `include_links_on_markdown` in `crawl` method.

### Improvements

1. **Better Error Handling**:

   - Enhanced error reporting in WebScrapingStrategy with detailed error messages and suggestions.
   - Added console message and error logging for better debugging.

2. **Image Processing Enhancements**:

   - Improved image dimension updating and filtering logic.

3. **Crawling Flexibility**:

   - Added support for custom viewport sizes.
   - Implemented delayed content retrieval with `delay_before_return_html` parameter.

4. **Performance Optimization**:
   - Adjusted default semaphore count for parallel crawling.

### Bug Fixes

- Fixed an issue where the HTML content could be empty after processing.

### Examples

- Added new example `crawl_with_user_simulation()` demonstrating the use of user simulation and navigator override features.

### Developer Notes

- Refactored code for better maintainability and readability.
- Updated browser launch arguments for improved compatibility and performance.

## [v0.3.6] - 2024-10-12

### 1. Improved Crawling Control

- **New Hook**: Added `before_retrieve_html` hook in `AsyncPlaywrightCrawlerStrategy`.
- **Delayed HTML Retrieval**: Introduced `delay_before_return_html` parameter to allow waiting before retrieving HTML content.
  - Useful for pages with delayed content loading.
- **Flexible Timeout**: `smart_wait` function now uses `page_timeout` (default 60 seconds) instead of a fixed 30-second timeout.
  - Provides better handling for slow-loading pages.
- **How to use**: Set `page_timeout=your_desired_timeout` (in milliseconds) when calling `crawler.arun()`.

### 2. Browser Type Selection

- Added support for different browser types (Chromium, Firefox, WebKit).
- Users can now specify the browser type when initializing AsyncWebCrawler.
- **How to use**: Set `browser_type="firefox"` or `browser_type="webkit"` when initializing AsyncWebCrawler.

### 3. Screenshot Capture

- Added ability to capture screenshots during crawling.
- Useful for debugging and content verification.
- **How to use**: Set `screenshot=True` when calling `crawler.arun()`.

### 4. Enhanced LLM Extraction Strategy

- Added support for multiple LLM providers (OpenAI, Hugging Face, Ollama).
- **Custom Arguments**: Added support for passing extra arguments to LLM providers via `extra_args` parameter.
- **Custom Headers**: Users can now pass custom headers to the extraction strategy.
- **How to use**: Specify the desired provider and custom arguments when using `LLMExtractionStrategy`.

### 5. iframe Content Extraction

- New feature to process and extract content from iframes.
- **How to use**: Set `process_iframes=True` in the crawl method.

### 6. Delayed Content Retrieval

- Introduced `get_delayed_content` method in `AsyncCrawlResponse`.
- Allows retrieval of content after a specified delay, useful for dynamically loaded content.
- **How to use**: Access `result.get_delayed_content(delay_in_seconds)` after crawling.

### Improvements and Optimizations

#### 1. AsyncWebCrawler Enhancements

- **Flexible Initialization**: Now accepts arbitrary keyword arguments, passed directly to the crawler strategy.
- Allows for more customized setups.

#### 2. Image Processing Optimization

- Enhanced image handling in WebScrapingStrategy.
- Added filtering for small, invisible, or irrelevant images.
- Improved image scoring system for better content relevance.
- Implemented JavaScript-based image dimension updating for more accurate representation.

#### 3. Database Schema Auto-updates

- Automatic database schema updates ensure compatibility with the latest version.

#### 4. Enhanced Error Handling and Logging

- Improved error messages and logging for easier debugging.

#### 5. Content Extraction Refinements

- Refined HTML sanitization process.
- Improved handling of base64 encoded images.
- Enhanced Markdown conversion process.
- Optimized content extraction algorithms.

#### 6. Utility Function Enhancements

- `perform_completion_with_backoff` function now supports additional arguments for more customized API calls to LLM providers.

### Bug Fixes

- Fixed an issue where image tags were being prematurely removed during content extraction.

### Examples and Documentation

- Updated `quickstart_async.py` with examples of:
  - Using custom headers in LLM extraction.
  - Different LLM provider usage (OpenAI, Hugging Face, Ollama).
  - Custom browser type usage.

### Developer Notes

- Refactored code for better maintainability, flexibility, and performance.
- Enhanced type hinting throughout the codebase for improved development experience.
- Expanded error handling for more robust operation.

These updates significantly enhance the flexibility, accuracy, and robustness of crawl4ai, providing users with more control and options for their web crawling and content extraction tasks.

## [v0.3.5] - 2024-09-02

Enhance AsyncWebCrawler with smart waiting and screenshot capabilities

- Implement smart_wait function in AsyncPlaywrightCrawlerStrategy
- Add screenshot support to AsyncCrawlResponse and AsyncWebCrawler
- Improve error handling and timeout management in crawling process
- Fix typo in CrawlResult model (responser_headers -> response_headers)

## [v0.2.77] - 2024-08-04

Significant improvements in text processing and performance:

- 🚀 **Dependency reduction**: Removed dependency on spaCy model for text chunk labeling in cosine extraction strategy.
- 🤖 **Transformer upgrade**: Implemented text sequence classification using a transformer model for labeling text chunks.
- ⚡ **Performance enhancement**: Improved model loading speed due to removal of spaCy dependency.
- 🔧 **Future-proofing**: Laid groundwork for potential complete removal of spaCy dependency in future versions.

These changes address issue #68 and provide a foundation for faster, more efficient text processing in Crawl4AI.

## [v0.2.76] - 2024-08-02

Major improvements in functionality, performance, and cross-platform compatibility! 🚀

- 🐳 **Docker enhancements**: Significantly improved Dockerfile for easy installation on Linux, Mac, and Windows.
- 🌐 **Official Docker Hub image**: Launched our first official image on Docker Hub for streamlined deployment.
- 🔧 **Selenium upgrade**: Removed dependency on ChromeDriver, now using Selenium's built-in capabilities for better compatibility.
- 🖼️ **Image description**: Implemented ability to generate textual descriptions for extracted images from web pages.
- ⚡ **Performance boost**: Various improvements to enhance overall speed and performance.

A big shoutout to our amazing community contributors:

- [@aravindkarnam](https://github.com/aravindkarnam) for developing the textual description extraction feature.
- [@FractalMind](https://github.com/FractalMind) for creating the first official Docker Hub image and fixing Dockerfile errors.
- [@ketonkss4](https://github.com/ketonkss4) for identifying Selenium's new capabilities, helping us reduce dependencies.

Your contributions are driving Crawl4AI forward! 🙌

## [v0.2.75] - 2024-07-19

Minor improvements for a more maintainable codebase:

- 🔄 Fixed typos in `chunking_strategy.py` and `crawler_strategy.py` to improve code readability
- 🔄 Removed `.test_pads/` directory from `.gitignore` to keep our repository clean and organized

These changes may seem small, but they contribute to a more stable and sustainable codebase. By fixing typos and updating our `.gitignore` settings, we're ensuring that our code is easier to maintain and scale in the long run.

## [v0.2.74] - 2024-07-08

A slew of exciting updates to improve the crawler's stability and robustness! 🎉

- 💻 **UTF encoding fix**: Resolved the Windows \"charmap\" error by adding UTF encoding.
- 🛡️ **Error handling**: Implemented MaxRetryError exception handling in LocalSeleniumCrawlerStrategy.
- 🧹 **Input sanitization**: Improved input sanitization and handled encoding issues in LLMExtractionStrategy.
- 🚮 **Database cleanup**: Removed existing database file and initialized a new one.

## [v0.2.73] - 2024-07-03

💡 In this release, we've bumped the version to v0.2.73 and refreshed our documentation to ensure you have the best experience with our project.

- Supporting website need "with-head" mode to crawl the website with head.
- Fixing the installation issues for setup.py and dockerfile.
- Resolve multiple issues.

## [v0.2.72] - 2024-06-30

This release brings exciting updates and improvements to our project! 🎉

- 📚 **Documentation Updates**: Our documentation has been revamped to reflect the latest changes and additions.
- 🚀 **New Modes in setup.py**: We've added support for three new modes in setup.py: default, torch, and transformers. This enhances the project's flexibility and usability.
- 🐳 **Docker File Updates**: The Docker file has been updated to ensure seamless compatibility with the new modes and improvements.
- 🕷️ **Temporary Solution for Headless Crawling**: We've implemented a temporary solution to overcome issues with crawling websites in headless mode.

These changes aim to improve the overall user experience, provide more flexibility, and enhance the project's performance. We're thrilled to share these updates with you and look forward to continuing to evolve and improve our project!

## [0.2.71] - 2024-06-26

**Improved Error Handling and Performance** 🚧

- 🚫 Refactored `crawler_strategy.py` to handle exceptions and provide better error messages, making it more robust and reliable.
- 💻 Optimized the `get_content_of_website_optimized` function in `utils.py` for improved performance, reducing potential bottlenecks.
- 💻 Updated `utils.py` with the latest changes, ensuring consistency and accuracy.
- 🚫 Migrated to `ChromeDriverManager` to resolve Chrome driver download issues, providing a smoother user experience.

These changes focus on refining the existing codebase, resulting in a more stable, efficient, and user-friendly experience. With these improvements, you can expect fewer errors and better performance in the crawler strategy and utility functions.

## [0.2.71] - 2024-06-25

### Fixed

- Speed up twice the extraction function.

## [0.2.6] - 2024-06-22

### Fixed

- Fix issue #19: Update Dockerfile to ensure compatibility across multiple platforms.

## [0.2.5] - 2024-06-18

### Added

- Added five important hooks to the crawler:
  - on_driver_created: Called when the driver is ready for initializations.
  - before_get_url: Called right before Selenium fetches the URL.
  - after_get_url: Called after Selenium fetches the URL.
  - before_return_html: Called when the data is parsed and ready.
  - on_user_agent_updated: Called when the user changes the user_agent, causing the driver to reinitialize.
- Added an example in `quickstart.py` in the example folder under the docs.
- Enhancement issue #24: Replaced inline HTML tags (e.g., DEL, INS, SUB, ABBR) with textual format for better context handling in LLM.
- Maintaining the semantic context of inline tags (e.g., abbreviation, DEL, INS) for improved LLM-friendliness.
- Updated Dockerfile to ensure compatibility across multiple platforms (Hopefully!).

## [v0.2.4] - 2024-06-17

### Fixed

- Fix issue #22: Use MD5 hash for caching HTML files to handle long URLs<|MERGE_RESOLUTION|>--- conflicted
+++ resolved
@@ -10,7 +10,6 @@
 ### Changed
 Okay, here's a detailed changelog in Markdown format, generated from the provided git diff and commit history. I've focused on user-facing changes, fixes, and features, and grouped them as requested:
 
-<<<<<<< HEAD
 ### Added
 
 - **Windows Event Loop Configuration**: Introduced a utility function `configure_windows_event_loop` to resolve `NotImplementedError` for asyncio subprocesses on Windows. ([#utils.py](crawl4ai/utils.py), [#tutorials/async-webcrawler-basics.md](docs/md_v3/tutorials/async-webcrawler-basics.md))
@@ -19,131 +18,17 @@
 ### Changed
 
 - **Version Bump**: Updated the version from `0.4.246` to `0.4.247`. ([#**version**.py](crawl4ai/__version__.py))
-=======
-## Version 0.4.3b2 (2025-01-21)
-
-This release introduces several powerful new features, including robots.txt compliance, dynamic proxy support, LLM-powered schema generation, and improved documentation.
-
-### Features
-
--   **Robots.txt Compliance:**
-    -   Added robots.txt compliance support with efficient SQLite-based caching.
-    -   New `check_robots_txt` parameter in `CrawlerRunConfig` to enable robots.txt checking before crawling a URL.
-    -   Automated robots.txt checking is now integrated into `AsyncWebCrawler` with 403 status codes for blocked URLs.
-    
--   **Proxy Configuration:**
-    -   Added proxy configuration support to `CrawlerRunConfig`, allowing dynamic proxy settings per crawl request.
-    -   Updated documentation with examples for using proxy configuration in crawl operations.
-
--   **LLM-Powered Schema Generation:**
-    -   Introduced a new utility for automatic CSS and XPath schema generation using OpenAI or Ollama models.
-    -   Added comprehensive documentation and examples for schema generation.
-    -   New prompt templates optimized for HTML schema analysis.
-
--   **URL Redirection Tracking:**
-    -   Added URL redirection tracking to capture the final URL after any redirects.
-    -   The final URL is now available in the `redirected_url` field of the `AsyncCrawlResponse` object.
-
--   **Enhanced Streamlined Documentation:**
-    -   Refactored and improved the documentation structure for clarity and ease of use.
-    -   Added detailed explanations of new features and updated examples.
-
--   **Improved Browser Context Management:**
-    -   Enhanced the management of browser contexts and added shared data support.
-    -   Introduced the `shared_data` parameter in `CrawlerRunConfig` to pass data between hooks.
-
--   **Memory Dispatcher System:**
-    -   Migrated to a memory dispatcher system with enhanced monitoring capabilities.
-    -   Introduced `MemoryAdaptiveDispatcher` and `SemaphoreDispatcher` for improved resource management.
-    -   Added `RateLimiter` for rate limiting support.
-    -   New `CrawlerMonitor` for real-time monitoring of crawler operations.
-
--   **Streaming Support:**
-    -   Added streaming support for processing crawled URLs as they are processed.
-    -   Enabled streaming mode with the `stream` parameter in `CrawlerRunConfig`.
-
--   **Content Scraping Strategy:**
-    -   Introduced a new `LXMLWebScrapingStrategy` for faster content scraping.
-    -   Added support for selecting the scraping strategy via the `scraping_strategy` parameter in `CrawlerRunConfig`.
-
-### Bug Fixes
-
--   **Browser Path Management:**
-    -   Improved browser path management for consistent behavior across different environments.
-
--   **Memory Threshold:**
-    -   Adjusted the default memory threshold to improve resource utilization.
-
--   **Pydantic Model Fields:**
-    -   Made several model fields optional with default values to improve flexibility.
-
-### Refactor
-
--   **Documentation Structure:**
-    -   Reorganized documentation structure to improve navigation and readability.
-    -   Updated styles and added new sections for advanced features.
-
--   **Scraping Mode:**
-    -   Replaced the `ScrapingMode` enum with a strategy pattern for more flexible content scraping.
-
--   **Version Update:**
-    -   Updated the version to `0.4.248`.
-
--   **Code Cleanup:**
-    -   Removed unused files and improved type hints.
-    -   Applied Ruff corrections for code quality.
-
--   **Updated dependencies:**
-    -   Updated dependencies to their latest versions to ensure compatibility and security.
-
--   **Ignored certain patterns and directories:**
-    -   Updated `.gitignore` and `.codeiumignore` to ignore additional patterns and directories, streamlining the development environment.
-
--   **Simplified Personal Story in README:**
-    -   Streamlined the personal story and project vision in the `README.md` for clarity.
-
--   **Removed Deprecated Files:**
-    -   Deleted several deprecated files and examples that are no longer relevant.
-
----
-**Previous Releases:**
-
-### 0.4.24x (2024-12-31)
--   **Enhanced SSL & Security**: New SSL certificate handling with custom paths and validation options for secure crawling.
--   **Smart Content Filtering**: Advanced filtering system with regex support and efficient chunking strategies.
--   **Improved JSON Extraction**: Support for complex JSONPath, JSON-CSS, and Microdata extraction.
--   **New Field Types**: Added `computed`, `conditional`, `aggregate`, and `template` field types.
--   **Performance Boost**: Optimized caching, parallel processing, and memory management.
--   **Better Error Handling**: Enhanced debugging capabilities with detailed error tracking.
--   **Security Features**: Improved input validation and safe expression evaluation.
-
-### 0.4.247 (2025-01-06)
-
-#### Added
-- **Windows Event Loop Configuration**: Introduced a utility function `configure_windows_event_loop` to resolve `NotImplementedError` for asyncio subprocesses on Windows. ([#utils.py](crawl4ai/utils.py), [#tutorials/async-webcrawler-basics.md](docs/md_v3/tutorials/async-webcrawler-basics.md))
-- **`page_need_scroll` Method**: Added a method to determine if a page requires scrolling before taking actions in `AsyncPlaywrightCrawlerStrategy`. ([#async_crawler_strategy.py](crawl4ai/async_crawler_strategy.py))
-
-#### Changed
-- **Version Bump**: Updated the version from `0.4.246` to `0.4.247`. ([#__version__.py](crawl4ai/__version__.py))
->>>>>>> dde14eba
 - **Improved Scrolling Logic**: Enhanced scrolling methods in `AsyncPlaywrightCrawlerStrategy` by adding a `scroll_delay` parameter for better control. ([#async_crawler_strategy.py](crawl4ai/async_crawler_strategy.py))
 - **Markdown Generation Example**: Updated the `hello_world.py` example to reflect the latest API changes and better illustrate features. ([#examples/hello_world.py](docs/examples/hello_world.py))
 - **Documentation Update**:
   - Added Windows-specific instructions for handling asyncio event loops. ([#async-webcrawler-basics.md](docs/md_v3/tutorials/async-webcrawler-basics.md))
 
-<<<<<<< HEAD
 ### Removed
 
 - **Legacy Markdown Generation Code**: Removed outdated and unused code for markdown generation in `content_scraping_strategy.py`. ([#content_scraping_strategy.py](crawl4ai/content_scraping_strategy.py))
 
 ### Fixed
 
-=======
-#### Removed
-- **Legacy Markdown Generation Code**: Removed outdated and unused code for markdown generation in `content_scraping_strategy.py`. ([#content_scraping_strategy.py](crawl4ai/content_scraping_strategy.py))
-
-#### Fixed
->>>>>>> dde14eba
 - **Page Closing to Prevent Memory Leaks**:
 
   - **Description**: Added a `finally` block to ensure pages are closed when no `session_id` is provided.
@@ -161,17 +46,9 @@
 - **Multiple Element Selection**: Modified `_get_elements` in `JsonCssExtractionStrategy` to return all matching elements instead of just the first one, ensuring comprehensive extraction. ([#extraction_strategy.py](crawl4ai/extraction_strategy.py))
 - **Error Handling in Scrolling**: Added robust error handling to ensure scrolling proceeds safely even if a configuration is missing. ([#async_crawler_strategy.py](crawl4ai/async_crawler_strategy.py))
 
-<<<<<<< HEAD
 ### Other
 
 - **Git Ignore Update**: Added `/plans` to `.gitignore` for better development environment consistency. ([#.gitignore](.gitignore))
-=======
-## [0.4.267] - 2025 - 01 - 06
-
-### Added
-- **Windows Event Loop Configuration**: Introduced a utility function `configure_windows_event_loop` to resolve `NotImplementedError` for asyncio subprocesses on Windows. ([#utils.py](crawl4ai/utils.py), [#tutorials/async-webcrawler-basics.md](docs/md_v3/tutorials/async-webcrawler-basics.md))
-- **`page_need_scroll` Method**: Added a method to determine if a page requires scrolling before taking actions in `AsyncPlaywrightCrawlerStrategy`. ([#async_crawler_strategy.py](crawl4ai/async_crawler_strategy.py))
->>>>>>> dde14eba
 
 ## [0.4.24] - 2024-12-31
 
